# apis/whatsapp.py

from fastapi import APIRouter, Request
from dotenv import load_dotenv
from langchain_core.messages import HumanMessage

from services.agents import agent_executor
from services.tools.communication_tools import send_whatsapp_message

load_dotenv()
router = APIRouter()

@router.get("/webhook")
async def webhook_validation(request: Request):
    """Handle Twilio webhook validation"""
    print("🔍 GET webhook validation request received")
    return {"status": "webhook_validation_ok"}

@router.post("/webhook")
async def handle_whatsapp_message(request: Request):
    from services.tools.communication_tools import process_proof_submission_response
    from services.tools.database_tools import get_proof_submission_state
    
    print("🔥 WEBHOOK HIT - Request received!")
    
    # Log all form data for debugging
    form_data = await request.form()
    print(f"📋 Full form data: {dict(form_data)}")
    
    incoming_msg = form_data.get("Body", "")
    from_number = form_data.get("From", "")
<<<<<<< HEAD
    
    # Check for Flow response data
    flow_response = form_data.get("FlowResponse", "")
    
    print(f"Received message: '{incoming_msg}' from {from_number}")
    if flow_response:
        print(f"Flow response data: {flow_response}")

    if not from_number:
        return {"status": "error", "message": "Missing sender number"}
=======
    media_url = form_data.get("MediaUrl0", "")  # Twilio sends media as MediaUrl0, MediaUrl1, etc.
    
    # Fix phone number formatting - ensure it has the + prefix
    if from_number and from_number.startswith("whatsapp:"):
        # Remove 'whatsapp:' prefix to get just the number
        number_only = from_number.replace("whatsapp:", "").strip()
        
        # If the number doesn't start with +, add it
        if not number_only.startswith("+"):
            number_only = f"+{number_only}"
        
        # Reconstruct the whatsapp number
        from_number = f"whatsapp:{number_only}"

    print(f"📱 Received message: '{incoming_msg}' from {from_number}")
    if media_url:
        print(f"🖼️ Media URL: {media_url}")

    if not from_number:
        return {"status": "error", "message": "Missing sender number"}

    # Check if user is in a proof submission process
    try:
        state_result = get_proof_submission_state.invoke({"phone_number": from_number})
        print(f"🔍 Proof submission state check result: {state_result}")
        if "No active proof submission process" not in state_result:
            # User is in proof submission flow - handle it specially
            print("📸 Processing proof submission response")
            process_proof_submission_response.invoke({
                "phone_number": from_number,
                "user_message": incoming_msg or "[Media]",
                "media_url": media_url if media_url else None
            })
            return {"status": "ok"}
    except Exception as e:
        print(f"❌ Error checking proof submission state: {e}")
        print(f"❌ Error type: {type(e)}")
        # Continue to regular agent processing if proof state check fails

    # Regular message handling through agent
    if not incoming_msg:
        incoming_msg = "[Media message received]"  # Handle media-only messages
>>>>>>> c6b0e0f4

    thread_id = from_number
    config = {"configurable": {"thread_id": thread_id}}

    # Handle Flow responses differently from regular messages
    if flow_response:
        # This is a Flow response with image data
        agent_input = {
            "messages": [
                HumanMessage(content=f"My phone number is {from_number}. Flow response data: {flow_response}")
            ]
        }
    elif incoming_msg:
        # Regular text message
        agent_input = {
            "messages": [
                HumanMessage(content=f"My phone number is {from_number}. My message is: '{incoming_msg}'")
            ]
        }
    else:
        return {"status": "error", "message": "No message or flow data received"}

    # Invoke the agent
    try:
<<<<<<< HEAD
        await agent_executor.ainvoke(agent_input, config=config)
=======
        print("🤖 Invoking agent...")
        # Using .ainvoke() for async compatibility in FastAPI
        result = await agent_executor.ainvoke(agent_input, config=config)
        print(f"✅ Agent execution completed: {result}")
    except Exception as e:
        print(f"❌ Error invoking agent: {e}")
        print(f"❌ Error type: {type(e)}")
        import traceback
        print(f"❌ Full traceback: {traceback.format_exc()}")
        return {"status": "error", "message": f"Agent error: {e}"}

    return {"status": "ok"}


@router.post("/send_test_message")
async def send_test_message(request: Request):
    """Send a plain WhatsApp text message.

    Expected JSON body:
    {
        "to": "+525564314241",
        "body": "Hello from FastAPI test!"
    }
    """
    data = await request.json()
    to_number = data.get("to")
    body = data.get("body", "Test message from the server")

    if not to_number:
        return {"status": "error", "message": "Missing 'to' field"}

    # Invoke the tool
    result = send_whatsapp_message.invoke({
        "to_number": to_number,
        "body": body
    })

    return {"status": "ok", "detail": result}


@router.get("/test")
async def test_endpoint():
    """Simple test endpoint to verify server is reachable"""
    print("🧪 Test endpoint hit!")
    return {"status": "server_alive", "message": "WhatsApp webhook server is running!"}


@router.post("/test")
async def test_post_endpoint(request: Request):
    """Test POST endpoint to debug webhook issues"""
    print("🧪 POST Test endpoint hit!")
    try:
        form_data = await request.form()
        print(f"📋 Test form data received: {dict(form_data)}")
        return {"status": "post_test_success", "received_data": dict(form_data)}
>>>>>>> c6b0e0f4
    except Exception as e:
        print(f"❌ Error in test endpoint: {e}")
        return {"status": "error", "error": str(e)}


@router.post("/test_mexican_number")
async def test_mexican_number():
    """Test sending message to the Mexican number"""
    result = send_whatsapp_message.invoke({
        "to_number": "whatsapp:+525564314241",
        "body": "🧪 Test message from the server to Mexican number!"
    })
    return {"status": "test_sent", "result": result}<|MERGE_RESOLUTION|>--- conflicted
+++ resolved
@@ -29,19 +29,8 @@
     
     incoming_msg = form_data.get("Body", "")
     from_number = form_data.get("From", "")
-<<<<<<< HEAD
-    
-    # Check for Flow response data
-    flow_response = form_data.get("FlowResponse", "")
-    
-    print(f"Received message: '{incoming_msg}' from {from_number}")
-    if flow_response:
-        print(f"Flow response data: {flow_response}")
-
-    if not from_number:
-        return {"status": "error", "message": "Missing sender number"}
-=======
     media_url = form_data.get("MediaUrl0", "")  # Twilio sends media as MediaUrl0, MediaUrl1, etc.
+    flow_response = form_data.get("FlowResponse", "")  # Check for Flow response data
     
     # Fix phone number formatting - ensure it has the + prefix
     if from_number and from_number.startswith("whatsapp:"):
@@ -58,6 +47,8 @@
     print(f"📱 Received message: '{incoming_msg}' from {from_number}")
     if media_url:
         print(f"🖼️ Media URL: {media_url}")
+    if flow_response:
+        print(f"📝 Flow response data: {flow_response}")
 
     if not from_number:
         return {"status": "error", "message": "Missing sender number"}
@@ -80,11 +71,6 @@
         print(f"❌ Error type: {type(e)}")
         # Continue to regular agent processing if proof state check fails
 
-    # Regular message handling through agent
-    if not incoming_msg:
-        incoming_msg = "[Media message received]"  # Handle media-only messages
->>>>>>> c6b0e0f4
-
     thread_id = from_number
     config = {"configurable": {"thread_id": thread_id}}
 
@@ -96,11 +82,12 @@
                 HumanMessage(content=f"My phone number is {from_number}. Flow response data: {flow_response}")
             ]
         }
-    elif incoming_msg:
-        # Regular text message
+    elif incoming_msg or media_url:
+        # Regular text message or media message
+        message_content = incoming_msg if incoming_msg else "[Media message received]"
         agent_input = {
             "messages": [
-                HumanMessage(content=f"My phone number is {from_number}. My message is: '{incoming_msg}'")
+                HumanMessage(content=f"My phone number is {from_number}. My message is: '{message_content}'")
             ]
         }
     else:
@@ -108,13 +95,9 @@
 
     # Invoke the agent
     try:
-<<<<<<< HEAD
-        await agent_executor.ainvoke(agent_input, config=config)
-=======
         print("🤖 Invoking agent...")
-        # Using .ainvoke() for async compatibility in FastAPI
         result = await agent_executor.ainvoke(agent_input, config=config)
-        print(f"✅ Agent execution completed: {result}")
+        print(f"✅ Agent execution completed")
     except Exception as e:
         print(f"❌ Error invoking agent: {e}")
         print(f"❌ Error type: {type(e)}")
@@ -166,17 +149,6 @@
         form_data = await request.form()
         print(f"📋 Test form data received: {dict(form_data)}")
         return {"status": "post_test_success", "received_data": dict(form_data)}
->>>>>>> c6b0e0f4
     except Exception as e:
         print(f"❌ Error in test endpoint: {e}")
-        return {"status": "error", "error": str(e)}
-
-
-@router.post("/test_mexican_number")
-async def test_mexican_number():
-    """Test sending message to the Mexican number"""
-    result = send_whatsapp_message.invoke({
-        "to_number": "whatsapp:+525564314241",
-        "body": "🧪 Test message from the server to Mexican number!"
-    })
-    return {"status": "test_sent", "result": result}+        return {"status": "error", "error": str(e)}