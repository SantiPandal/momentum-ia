--- conflicted
+++ resolved
@@ -38,7 +38,6 @@
 
 
 @tool
-<<<<<<< HEAD
 def send_whatsapp_flow(to_number: str, flow_id: str = None, cta_text: str = "Submit Proof") -> str:
     """
     Sends a WhatsApp Flow for proof verification.
@@ -75,8 +74,10 @@
         return f"Flow sent successfully with SID: {message.sid}"
     except Exception as e:
         print(f"Error sending WhatsApp Flow: {e}")
-        return f"Error sending flow: {e}" 
-=======
+        return f"Error sending flow: {e}"
+
+
+@tool
 def start_proof_submission(to_number: str) -> str:
     """
     Starts a photo-only proof submission process for a user.
@@ -165,7 +166,4 @@
             "body": "✅ **Proof Submitted Successfully!**\n\nYour photo proof has been recorded. Keep up the great work! 💪"
         })
     
-    return "Unknown proof submission state."
-
- 
->>>>>>> c6b0e0f4
+    return "Unknown proof submission state."