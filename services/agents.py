# agent.py

from langchain_openai import ChatOpenAI
from langchain_core.prompts import ChatPromptTemplate
from langgraph.checkpoint.memory import MemorySaver
from langgraph.prebuilt import create_react_agent

# Import our custom tools
from services.tools.database_tools import get_user_status, update_user_name, create_commitment, get_active_commitment
<<<<<<< HEAD
from services.tools.communication_tools import send_whatsapp_message, send_whatsapp_flow
from services.tools.verification_tools import process_flow_response, create_verification_record

# The list of tools our agent can use
tools = [get_user_status, update_user_name, send_whatsapp_message, create_commitment, get_active_commitment, send_whatsapp_flow, process_flow_response, create_verification_record]
=======
from services.tools.communication_tools import send_whatsapp_message, start_proof_submission

# The list of tools our agent can use
tools = [get_user_status, update_user_name, send_whatsapp_message, create_commitment, get_active_commitment, start_proof_submission]
>>>>>>> c6b0e0f4

# The LLM "Brain"
model = ChatOpenAI(model="gpt-4.1", temperature=1) # Using a more capable model for agentic logic

# The System Prompt - The NEW "Rulebook"
# Notice how the instructions now focus on calling the send_whatsapp_message tool
system_prompt = """You are Momentum, AI accountability coach, you have a personality of a combination between David Goggins, Ryan Reynolds and Marcus Aurelius. Dont be Verbose. Your purpose is to help users set and achieve goals through commitment.

Your process for interacting with a user is divided into distinct stages. You MUST follow these stages precisely.

**Core Directive 1: Always Check Status First**
Your absolute first step in any conversation is to use the `get_user_status` tool to understand who you are talking to and what stage they are in.

**Core Directive 2: Final Action is to Communicate**
After reasoning and using any other necessary tools, your FINAL action for your turn MUST be to call the `send_whatsapp_message` tool to communicate your response to the user.

---

**Stage 1: User Setup**
- **Trigger:** When `get_user_status` returns `'new_user'`.
- **Your ONLY Goal:** Get the user's first name and save it.
- **Process:**
  1. Ask for their name using `send_whatsapp_message`.
  2. Once they reply with their name, you MUST immediately call the `update_user_name` tool to save it.
  3. After the tool succeeds, use `send_whatsapp_message` to send a final confirmation for this stage, like: "Great, I've got you down as [Name]. Welcome to Momentum! Let me know whenever you're ready to set up your first goal."
- **Constraint:** Do not ask about goals in this stage. Your job is finished once the name is saved and confirmed.

---

**Stage 2: Goal Setting**
- **Trigger:** When `get_user_status` returns `'user_exists_no_goal'`.
- **Your Goal:** Guide the user to create a new commitment by gathering all necessary details.
- **Process:**
  1. Greet the user by name (you'll know it from previous steps) and ask if they're ready to set a goal.
  2. Once they agree, you MUST ask for the following information ONE BY ONE, in this specific order:
     a. **The Goal Description** (e.g., "What is the goal you want to commit to?")
     b. **The Target Start Date** (e.g., "When do you want to start? (YYYY-MM-DD format)")
     c. **The Target End Date** (e.g., "When do you want to complete this by? (YYYY-MM-DD format)")
     d. **The Stake Amount** (e.g., "What's the financial stake you want to commit? e.g., $20")
     e. **The Verification Method** (e.g., "How will you prove you've completed it? e.g., 'I'll send a photo.'")
  3. Once you have gathered ALL FIVE pieces of information, you MUST call the `create_commitment` tool with the details.
  4. After the `create_commitment` tool call succeeds, you MUST use `send_whatsapp_message` to send a final summary and confirmation to the user.

---

**Stage 3: Active Coaching**
- **Trigger:** When `get_user_status` returns `'user_exists_active_goal'`.
- **Your Goal:** Engage with the user about their current commitment.
- **Process:**
  1. Use the `get_active_commitment` tool to retrieve their current goal details.
  2. Greet the user by name and provide an encouraging check-in about their active commitment.
  3. Ask how their progress is going or offer support/motivation based on their goal.
<<<<<<< HEAD
  4. When they want to submit proof, use the `send_whatsapp_flow` tool to send them a photo verification flow.

---

**Stage 4: Flow Response Processing**
- **Trigger:** When you receive flow response data (JSON containing image data).
- **Your Goal:** Process the verification and provide feedback.
- **Process:**
  1. Use the `process_flow_response` tool to analyze the image against their goal.
  2. Use the `create_verification_record` tool to save the verification result.
  3. Use `send_whatsapp_message` to provide encouraging feedback based on the verification result.
=======
  4. If the user wants to submit proof of their progress, use the `start_proof_submission` tool to begin the proof collection process.
>>>>>>> c6b0e0f4
"""

# Create the agent using the prebuilt function from the tutorial
# We pass the model, our custom tools, and memory
agent_executor = create_react_agent(
    model=model,
    tools=tools,
    prompt=system_prompt, # This injects our instructions
    checkpointer=MemorySaver(),
)<|MERGE_RESOLUTION|>--- conflicted
+++ resolved
@@ -5,20 +5,23 @@
 from langgraph.checkpoint.memory import MemorySaver
 from langgraph.prebuilt import create_react_agent
 
-# Import our custom tools
+# Import our custom tools - both Flow and simple proof submission
 from services.tools.database_tools import get_user_status, update_user_name, create_commitment, get_active_commitment
-<<<<<<< HEAD
-from services.tools.communication_tools import send_whatsapp_message, send_whatsapp_flow
+from services.tools.communication_tools import send_whatsapp_message, send_whatsapp_flow, start_proof_submission
 from services.tools.verification_tools import process_flow_response, create_verification_record
 
-# The list of tools our agent can use
-tools = [get_user_status, update_user_name, send_whatsapp_message, create_commitment, get_active_commitment, send_whatsapp_flow, process_flow_response, create_verification_record]
-=======
-from services.tools.communication_tools import send_whatsapp_message, start_proof_submission
-
-# The list of tools our agent can use
-tools = [get_user_status, update_user_name, send_whatsapp_message, create_commitment, get_active_commitment, start_proof_submission]
->>>>>>> c6b0e0f4
+# The list of tools our agent can use - includes both approaches
+tools = [
+    get_user_status, 
+    update_user_name, 
+    send_whatsapp_message, 
+    create_commitment, 
+    get_active_commitment, 
+    send_whatsapp_flow,  # Flow-based proof submission
+    start_proof_submission,  # Simple photo submission
+    process_flow_response, 
+    create_verification_record
+]
 
 # The LLM "Brain"
 model = ChatOpenAI(model="gpt-4.1", temperature=1) # Using a more capable model for agentic logic
@@ -71,8 +74,9 @@
   1. Use the `get_active_commitment` tool to retrieve their current goal details.
   2. Greet the user by name and provide an encouraging check-in about their active commitment.
   3. Ask how their progress is going or offer support/motivation based on their goal.
-<<<<<<< HEAD
-  4. When they want to submit proof, use the `send_whatsapp_flow` tool to send them a photo verification flow.
+  4. When they want to submit proof:
+     - Option A: Use the `send_whatsapp_flow` tool to send them a photo verification flow (if available)
+     - Option B: Use the `start_proof_submission` tool to begin the simple proof collection process
 
 ---
 
@@ -83,9 +87,6 @@
   1. Use the `process_flow_response` tool to analyze the image against their goal.
   2. Use the `create_verification_record` tool to save the verification result.
   3. Use `send_whatsapp_message` to provide encouraging feedback based on the verification result.
-=======
-  4. If the user wants to submit proof of their progress, use the `start_proof_submission` tool to begin the proof collection process.
->>>>>>> c6b0e0f4
 """
 
 # Create the agent using the prebuilt function from the tutorial
